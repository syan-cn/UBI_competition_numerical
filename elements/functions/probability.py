--- conflicted
+++ resolved
@@ -6,6 +6,8 @@
 
 import pyomo.environ as pyo
 from typing import Dict
+import numpy as np
+from scipy.special import comb
 import numpy as np
 from scipy.special import comb
 
@@ -33,11 +35,7 @@
     @staticmethod
     def binomial(a: float, params: Dict) -> float:
         """
-<<<<<<< HEAD
         Binomial no accident probability: p(a) = [1 - σ(a)p̂]^n
-=======
-        Binomial accident probability: p(a) = 1 - [1 - σ(a)p̂]^n
->>>>>>> 44a60280
         where σ(a) = 1 - a
         """
         if 'p_hat' not in params:
@@ -53,11 +51,7 @@
     @staticmethod
     def dp_da_binomial(a: float, params: Dict) -> float:
         """
-<<<<<<< HEAD
         Derivative of binomial no accident probability: dp/da = n*p̂*[1-(1-a)*p̂]^(n-1)
-=======
-        Derivative of binomial accident probability: dp/da = -n*p̂*[1-(1-a)*p̂]^(n-1)
->>>>>>> 44a60280
         """
         if 'p_hat' not in params:
             raise ValueError("Parameter 'p_hat' is required for binomial no accident probability function")
@@ -67,22 +61,13 @@
         p_hat = params['p_hat']
         n = params['n_trials']
         
-<<<<<<< HEAD
         return n * p_hat * (1 - (1 - a) * p_hat) ** (n - 1)
-=======
-        return -n * p_hat * (1 - (1 - a) * p_hat) ** (n - 1)
->>>>>>> 44a60280
     
     @staticmethod
     def d2p_da2_binomial(a: float, params: Dict) -> float:
         """
-<<<<<<< HEAD
         Second derivative of binomial no accident probability:
         d²p/da² = n(n-1)p_hat² * [1-(1-a)p_hat]^(n-2)
-=======
-        Second derivative of binomial accident probability:
-        d²p/da² = -n(n-1)p_hat² * [1-(1-a)p_hat]^(n-2)
->>>>>>> 44a60280
         """
         if 'p_hat' not in params:
             raise ValueError("Parameter 'p_hat' is required for binomial no accident probability function")
@@ -92,8 +77,51 @@
         p_hat = params['p_hat']
         n = params['n_trials']
         
-<<<<<<< HEAD
         return n * (n - 1) * (p_hat ** 2) * (1 - (1 - a) * p_hat) ** (n - 2)
-=======
-        return -n * (n - 1) * (p_hat ** 2) * (1 - (1 - a) * p_hat) ** (n - 2)
->>>>>>> 44a60280
+    
+    @staticmethod
+    def binomial(a: float, params: Dict) -> float:
+        """
+        Binomial accident probability: p(a) = 1 - [1 - σ(a)p̂]^n
+        where σ(a) = 1 - a
+        """
+        if 'p_hat' not in params:
+            raise ValueError("Parameter 'p_hat' is required for binomial no accident probability function")
+        if 'n_trials' not in params:
+            raise ValueError("Parameter 'n_trials' is required for binomial no accident probability function")
+        
+        p_hat = params['p_hat']
+        n = params['n_trials']
+        
+        return 1 - (1 - (1 - a) * p_hat) ** n
+    
+    @staticmethod
+    def dp_da_binomial(a: float, params: Dict) -> float:
+        """
+        Derivative of binomial accident probability: dp/da = -n*p̂*[1-(1-a)*p̂]^(n-1)
+        """
+        if 'p_hat' not in params:
+            raise ValueError("Parameter 'p_hat' is required for binomial no accident probability function")
+        if 'n_trials' not in params:
+            raise ValueError("Parameter 'n_trials' is required for binomial no accident probability function")
+        
+        p_hat = params['p_hat']
+        n = params['n_trials']
+        
+        return -n * p_hat * (1 - (1 - a) * p_hat) ** (n - 1)
+    
+    @staticmethod
+    def d2p_da2_binomial(a: float, params: Dict) -> float:
+        """
+        Second derivative of binomial accident probability:
+        d²p/da² = -n(n-1)p_hat² * [1-(1-a)p_hat]^(n-2)
+        """
+        if 'p_hat' not in params:
+            raise ValueError("Parameter 'p_hat' is required for binomial no accident probability function")
+        if 'n_trials' not in params:
+            raise ValueError("Parameter 'n_trials' is required for binomial no accident probability function")
+        
+        p_hat = params['p_hat']
+        n = params['n_trials']
+        
+        return -n * (n - 1) * (p_hat ** 2) * (1 - (1 - a) * p_hat) ** (n - 2)