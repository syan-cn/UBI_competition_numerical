--- conflicted
+++ resolved
@@ -12,7 +12,10 @@
 
 def main():
     """
+    
     Main function demonstrating the duopoly insurance model.
+    
+    
     
     """
     
@@ -21,18 +24,13 @@
         'W': 10000.0,            # Initial wealth
         's': 8000.0,             # Accident severity
         'N': 100,              # Number of customers
-<<<<<<< HEAD
         'delta1': 0.7,         # Insurer 1 monitoring level
-=======
-        'delta1': 1,         # Insurer 1 monitoring level
->>>>>>> 44a60280
         'delta2': 0.3,         # Insurer 2 monitoring level
         'theta_min': 0.05,      # Minimum risk type
         'theta_max': 1,      # Maximum risk type
         'n_theta': 10,          # Number of risk types
         'a_min': 0.05,          # Minimum action level
         'a_max': 0.95,          # Maximum action level
-<<<<<<< HEAD
         'mu': 500.0,             # Logit model scale parameter
         'p_alpha': 0.0,        # No accident probability parameter (for linear)
         'p_beta': 1.0,         # No accident probability parameter (for linear)
@@ -43,18 +41,6 @@
         'f_p_base': 0.5,       # State density parameter (for binary_states)
         'c_lambda': 100.0,       # Insurer cost parameter
         'm_gamma': 50.0,        # Monitoring cost parameter
-=======
-        'mu': 50.0,             # Logit model scale parameter
-        'p_alpha': 0.0,        # No accident probability parameter (for linear)
-        'p_beta': 1.0,         # No accident probability parameter (for linear)
-        'p_hat': 0.4,          # Base probability parameter (for binomial)
-        'n_trials': 2,         # Number of trials (for binomial)
-        'e_kappa': 15.0,       # Action cost parameter
-        'e_power': 2.0,        # Action cost power
-        'f_p_base': 0.5,       # State density parameter (for binary_states)
-        'c_lambda': 10.0,       # Insurer cost parameter
-        'm_gamma': 5.0,        # Monitoring cost parameter
->>>>>>> 44a60280
         'u_rho': 1e-3,          # Utility parameter
         'u_max_val': 5000.0,        # Utility parameter
     }
@@ -79,11 +65,22 @@
     #     'c': 'linear'
     # }
 
+    # function_config = {
+    #     'p': 'linear',        # Use linear accident probability
+    #     'm': 'linear',
+    #     'e': 'power',
+    #     'u': 'exponential',
+    #     'f': 'binary_states', # Use binary state density
+    #     'c': 'linear'
+    # }
+
     function_config = {
+        'p': 'binomial',        # Use binomial accident probability
         'p': 'binomial',        # Use binomial accident probability
         'm': 'linear',
         'e': 'power',
         'u': 'exponential',
+        'f': 'binomial_states', # Use binomial state density
         'f': 'binomial_states', # Use binomial state density
         'c': 'linear'
     }
@@ -127,4 +124,6 @@
 
 
 if __name__ == "__main__":
+    main()
+
     main()